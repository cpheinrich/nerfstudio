# Copyright 2022 The Nerfstudio Team. All rights reserved.
#
# Licensed under the Apache License, Version 2.0 (the "License");
# you may not use this file except in compliance with the License.
# You may obtain a copy of the License at
#
#     http://www.apache.org/licenses/LICENSE-2.0
#
# Unless required by applicable law or agreed to in writing, software
# distributed under the License is distributed on an "AS IS" BASIS,
# WITHOUT WARRANTIES OR CONDITIONS OF ANY KIND, either express or implied.
# See the License for the specific language governing permissions and
# limitations under the License.

"""
Optimizers class.
"""
from __future__ import annotations

from dataclasses import dataclass
from typing import Any, Dict, List, Type

import torch
from torch.cuda.amp.grad_scaler import GradScaler
from torch.nn.parameter import Parameter

from nerfstudio.configs import base_config
from nerfstudio.utils import writer


# Optimizer related configs
@dataclass
class OptimizerConfig(base_config.PrintableConfig):
    """Basic optimizer config with RAdam"""

    _target: Type = torch.optim.Adam
    lr: float = 0.0005
    eps: float = 1e-08

    # TODO: somehow make this more generic. i dont like the idea of overriding the setup function
    # but also not sure how to go about passing things into predefined torch objects.
    def setup(self, params) -> Any:
        """Returns the instantiated object using the config."""
<<<<<<< HEAD
        kwargs = vars(self)
        if "_target" in kwargs:
            del kwargs["_target"]
=======
        kwargs = vars(self).copy()
        kwargs.pop("_target")
>>>>>>> cb2107db
        return self._target(params, **kwargs)


@dataclass
class AdamOptimizerConfig(OptimizerConfig):
    """Basic optimizer config with Adam"""

    _target: Type = torch.optim.Adam


@dataclass
class RAdamOptimizerConfig(OptimizerConfig):
    """Basic optimizer config with RAdam"""

    _target: Type = torch.optim.RAdam


def setup_optimizers(config: base_config.Config, param_groups: Dict[str, List[Parameter]]) -> "Optimizers":
    """Helper to set up the optimizers

    Args:
        config: The trainer configuration object.
        param_groups: A dictionary of parameter groups to optimize.

    Returns:
        The optimizers object.
    """
    optimizer_config = config.optimizers.copy()

    # Add the camera optimizer if enabled.
    camera_optimizer_config = config.pipeline.datamanager.camera_optimizer
    if camera_optimizer_config.mode != "off":
        assert camera_optimizer_config.param_group not in optimizer_config
        optimizer_config[camera_optimizer_config.param_group] = {
            "optimizer": config.pipeline.datamanager.camera_optimizer.optimizer,
            "scheduler": config.pipeline.datamanager.camera_optimizer.scheduler,
        }
    return Optimizers(optimizer_config, param_groups)


class Optimizers:
    """A set of optimizers.

    Args:
        config: The optimizer configuration object.
        param_groups: A dictionary of parameter groups to optimize.
    """

    def __init__(self, config: Dict[str, Any], param_groups: Dict[str, List[Parameter]]):
        self.config = config
        self.optimizers = {}
        self.schedulers = {}
        for param_group_name, params in param_groups.items():
            lr_init = config[param_group_name]["optimizer"].lr
            self.optimizers[param_group_name] = config[param_group_name]["optimizer"].setup(params=params)
            if config[param_group_name]["scheduler"]:
                self.schedulers[param_group_name] = config[param_group_name]["scheduler"].setup(
                    optimizer=self.optimizers[param_group_name], lr_init=lr_init
                )

    def optimizer_step(self, param_group_name: str) -> None:
        """Fetch and step corresponding optimizer.

        Args:
            param_group_name: name of optimizer to step forward
        """
        self.optimizers[param_group_name].step()

    def scheduler_step(self, param_group_name: str) -> None:
        """Fetch and step corresponding scheduler.

        Args:
            param_group_name: name of scheduler to step forward
        """
        if self.config.param_group_name.scheduler:  # type: ignore
            self.schedulers[param_group_name].step()

    def zero_grad_all(self) -> None:
        """Zero the gradients for all optimizer parameters."""
        for _, optimizer in self.optimizers.items():
            optimizer.zero_grad()

    def optimizer_scaler_step_all(self, grad_scaler: GradScaler) -> None:
        """Take an optimizer step using a grad scaler.

        Args:
            grad_scaler: GradScaler to use
        """
        for _, optimizer in self.optimizers.items():
            grad_scaler.step(optimizer)

    def optimizer_step_all(self):
        """Run step for all optimizers."""
        for _, optimizer in self.optimizers.items():
            # note that they key is the parameter name
            optimizer.step()

    def scheduler_step_all(self, step: int) -> None:
        """Run step for all schedulers.

        Args:
            step: the current step
        """
        for param_group_name, scheduler in self.schedulers.items():
            scheduler.step()
            # TODO(ethan): clean this up. why is there indexing into a list?
            lr = scheduler.get_last_lr()[0]
            writer.put_scalar(name=f"learning_rate/{param_group_name}", scalar=lr, step=step)

    def load_optimizers(self, loaded_state: Dict[str, Any]) -> None:
        """Helper to load the optimizer state from previous checkpoint

        Args:
            loaded_state: the state from the previous checkpoint
        """
        for k, v in loaded_state.items():
            self.optimizers[k].load_state_dict(v)<|MERGE_RESOLUTION|>--- conflicted
+++ resolved
@@ -41,14 +41,8 @@
     # but also not sure how to go about passing things into predefined torch objects.
     def setup(self, params) -> Any:
         """Returns the instantiated object using the config."""
-<<<<<<< HEAD
-        kwargs = vars(self)
-        if "_target" in kwargs:
-            del kwargs["_target"]
-=======
         kwargs = vars(self).copy()
         kwargs.pop("_target")
->>>>>>> cb2107db
         return self._target(params, **kwargs)
 
 
